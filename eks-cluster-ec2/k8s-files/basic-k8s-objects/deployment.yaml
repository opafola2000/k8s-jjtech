### Rolling update STrategy

apiVersion: apps/v1
kind: Deployment
metadata:
  name: myapp
  namespace: application
  labels:
    app: myapp
    run: nginx
    type: frontend
spec:
  selector:
    matchLabels:
      app: myapp
      run: nginx
      type: frontend
  replicas: 5
  strategy:
    rollingUpdate:
      maxSurge: 2 #25%
      maxUnavailable: 2 #25%
    type: RollingUpdate
  template:
    metadata:
      labels:
        app: myapp
        run: nginx
        type: frontend
    spec:
      # initContainers:
      # Init containers are exactly like regular containers, except:
      # - Init containers always run to completion.
      # - Each init container must complete successfully before the next one starts.
      containers:
      - name: myapp
        image: nginx:perl
        ports:
        - containerPort: 80
          name: http
        resources:
          requests:
            cpu: 500m
            memory: 200Mi
          limits:
            cpu: 1000m
            memory: 500Mi

<<<<<<< HEAD

=======
>>>>>>> 0a89eadc
# --- 
# apiVersion: v1
# kind: Pod
# metadata:
#   name: jjtech-pod
#   namespace: application
#   labels:
#     app: myapp
#     run: nginx
# spec:
#   containers:
#   - name: myapp
#     image: nginx
#     resources:
#       limits:
#         cpu: 200m
#         memory: 500Mi
#       requests:
#         cpu: 100m
#         memory: 200Mi
#     ports:
#     - containerPort:  80
#       name:  http
<<<<<<< HEAD
=======
        
>>>>>>> 0a89eadc
<|MERGE_RESOLUTION|>--- conflicted
+++ resolved
@@ -46,34 +46,28 @@
             cpu: 1000m
             memory: 500Mi
 
-<<<<<<< HEAD
 
-=======
->>>>>>> 0a89eadc
-# --- 
-# apiVersion: v1
-# kind: Pod
-# metadata:
-#   name: jjtech-pod
-#   namespace: application
-#   labels:
-#     app: myapp
-#     run: nginx
-# spec:
-#   containers:
-#   - name: myapp
-#     image: nginx
-#     resources:
-#       limits:
-#         cpu: 200m
-#         memory: 500Mi
-#       requests:
-#         cpu: 100m
-#         memory: 200Mi
-#     ports:
-#     - containerPort:  80
-#       name:  http
-<<<<<<< HEAD
-=======
-        
->>>>>>> 0a89eadc
+--- 
+apiVersion: v1
+kind: Pod
+metadata:
+  name: jjtech-pod
+  namespace: application
+  labels:
+    app: myapp
+    run: nginx
+spec:
+  containers:
+  - name: myapp
+    image: nginx
+    resources:
+      limits:
+        cpu: 200m
+        memory: 500Mi
+      requests:
+        cpu: 100m
+        memory: 200Mi
+    ports:
+    - containerPort:  80
+      name:  http
+        